--- conflicted
+++ resolved
@@ -60,7 +60,6 @@
   billing_id               String   @db.Uuid
 }
 
-<<<<<<< HEAD
 model Credits {
   id        String   @id @default(dbgenerated("gen_random_uuid()")) @db.Uuid
   user_uid     String   @db.Uuid
@@ -73,7 +72,8 @@
   updated_at DateTime @default(now()) @db.Timestamptz(3)
   start_at DateTime @default(now()) @db.Timestamptz(3)
   status String
-=======
+}
+
 model UserInfo {
   id              String  @id @default(dbgenerated("gen_random_uuid()")) @db.Uuid
   userUid         String  @unique @map("user_uid") @db.Uuid
@@ -100,7 +100,6 @@
   @@unique([regionUid, userUid, workspaceUid])
   @@index([userUid])
   @@map("workspace_usage")
->>>>>>> f87b187c
 }
 
 model ErrorPaymentCreate {
